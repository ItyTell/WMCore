#!/usr/bin/env python
"""
Main Module for browsing and modifying requests
as done by the dataOps operators to assign requests
to processing sites.

Handles site whitelist/blacklist info as well
"""
import types
import copy
import logging
import cherrypy
import threading

import WMCore.RequestManager.RequestDB.Interface.Admin.ProdManagement as ProdManagement
import WMCore.RequestManager.RequestDB.Interface.Request.ChangeState as ChangeState
import WMCore.RequestManager.RequestDB.Interface.Request.GetRequest as GetRequest
import WMCore.HTTPFrontEnd.RequestManager.ReqMgrWebTools as Utilities
from WMCore.HTTPFrontEnd.RequestManager.ReqMgrAuth import ReqMgrAuth
import WMCore.RequestManager.OpsClipboard.Inject as OpsClipboard
import WMCore.Lexicon

from WMCore.WebTools.WebAPI import WebAPI

class Assign(WebAPI):
    """ Used by data ops to assign requests to processing sites"""
    def __init__(self, config, noSiteDB = False):
        """
        _init_

        Note, noSiteDB added for TESTING PURPOSED ONLY!
        """
        WebAPI.__init__(self, config)
        ReqMgrAuth.assign_roles = config.security_roles
        # Take a guess
        self.templatedir = config.templates
        self.couchUrl = config.couchUrl
        self.clipboardDB = config.clipboardDB
        cleanUrl = Utilities.removePasswordFromUrl(self.couchUrl)
        self.clipboardUrl = "%s/%s/_design/OpsClipboard/index.html" % (cleanUrl, self.clipboardDB)
        self.hold = config.hold
        self.configDBName = config.configDBName
        self.wmstatWriteURL = "%s/%s" % (self.couchUrl.rstrip('/'), config.wmstatDBName)
        if not noSiteDB:
            self.sites = Utilities.sites(config.sitedb)
        else:
            self.sites = []
        self.allMergedLFNBases =  [
            "/store/backfill/1", "/store/backfill/2", 
            "/store/data",  "/store/mc"]
        self.allUnmergedLFNBases = ["/store/unmerged", "/store/temp"]

        self.mergedLFNBases = {
             "ReReco" : ["/store/backfill/1", "/store/backfill/2", "/store/data"],
             "DataProcessing" : ["/store/backfill/1", "/store/backfill/2", "/store/data"],
             "ReDigi" : ["/store/backfill/1", "/store/backfill/2", "/store/data", "/store/mc"],
             "MonteCarlo" : ["/store/backfill/1", "/store/backfill/2", "/store/mc"],
             "RelValMC" : ["/store/backfill/1", "/store/backfill/2", "/store/mc"],
             "Resubmission" : ["/store/backfill/1", "/store/backfill/2", "/store/mc", "/store/data"],
             "MonteCarloFromGEN" : ["/store/backfill/1", "/store/backfill/2", "/store/mc"],
             "TaskChain": ["/store/backfill/1", "/store/backfill/2", "/store/mc", "/store/data"]}

        self.yuiroot = config.yuiroot
        cherrypy.engine.subscribe('start_thread', self.initThread)

        self.wildcardKeys = getattr(config, 'wildcardKeys', {'T1*': 'T1_*',
                                                             'T2*': 'T2_*',
                                                             'T3*': 'T3_*'})
        self.wildcardSites = {}
        Utilities.addSiteWildcards(self.wildcardKeys, self.sites, self.wildcardSites)

    def initThread(self, thread_index):
        """ The ReqMgr expects the DBI to be contained in the Thread  """
        myThread = threading.currentThread()
        #myThread = cherrypy.thread_data
        # Get it from the DBFormatter superclass
        myThread.dbi = self.dbi

    def validate(self, v, name=''):
        """ Checks if alphanumeric, tolerating spaces """
        try:
            WMCore.Lexicon.identifier(v)
        except AssertionError:
            raise cherrypy.HTTPError(400, "Bad input %s" % name)
        return v

    @cherrypy.expose
    @cherrypy.tools.secmodv2(role=ReqMgrAuth.assign_roles)
    def one(self,  requestName):
        """ Assign a single request """
        self.validate(requestName)
        request =  GetRequest.getRequestByName(requestName)
        request = Utilities.prepareForTable(request)
        requestType = request["RequestType"]
        # get assignments
        teams = ProdManagement.listTeams()
        assignments = GetRequest.getAssignmentsByName(requestName)
        # might be a list, or a dict team:priority
        if isinstance(assignments, dict):
            assignments = assignments.keys()

        procVer = ""
        acqEra = ""
        helper = Utilities.loadWorkload(request)
        if helper.getAcquisitionEra() != None:
            acqEra = helper.getAcquisitionEra()
            if helper.getProcessingVersion() != None:
                procVer = helper.getProcessingVersion()
        dashboardActivity = helper.getDashboardActivity()

        (reqMergedBase, reqUnmergedBase) = helper.getLFNBases()
        return self.templatepage("Assign", requests=[request], teams=teams, 
                                 assignments=assignments, sites=self.sites,
                                 mergedLFNBases=self.mergedLFNBases[requestType],
                                 reqMergedBase=reqMergedBase,
                                 unmergedLFNBases=self.allUnmergedLFNBases,
                                 reqUnmergedBase=reqUnmergedBase,
                                 acqEra = acqEra, procVer = procVer, 
                                 dashboardActivity=dashboardActivity,
                                 badRequests=[])

    @cherrypy.expose    
    @cherrypy.tools.secmodv2(role=ReqMgrAuth.assign_roles)
    def index(self, all=0):
        """ Main page """
        # returns dict of  name:id
        allRequests = Utilities.requestsWithStatus('assignment-approved')
        teams = ProdManagement.listTeams()

        procVer = ""
        acqEra = ""
        dashboardActivity = None
        badRequestNames = []
        goodRequests = []
        reqMergedBase = None
        reqUnmergedBase = None
        for request in allRequests:
            # make sure there's a workload attached
            try:
                helper = Utilities.loadWorkload(request)
            except Exception, ex:
                logging.error("Assign error: %s " % str(ex))
                badRequestNames.append(request["RequestName"])
            else:
                # get defaults from the first good one
                if not goodRequests:
                    # forget it if it fails.
                    try:
                        if helper.getAcquisitionEra() != None:
                            acqEra = helper.getAcquisitionEra()
                        if helper.getProcessingVersion() != None:
                            procVer = helper.getProcessingVersion()
                        (reqMergedBase, reqUnmergedBase) = helper.getLFNBases()
                        dashboardActivity = helper.getDashboardActivity()
                        goodRequests.append(request)
                    except Exception, ex:
                        logging.error("Assign error: %s " % str(ex))
                        badRequests.append(request["RequestName"])
                else:
                    goodRequests.append(request)
        return self.templatepage("Assign", all=all, requests=goodRequests, teams=teams,
                                 assignments=[], sites=self.sites,
                                 mergedLFNBases=self.allMergedLFNBases,
                                 reqMergedBase=reqMergedBase,
                                 unmergedLFNBases=self.allUnmergedLFNBases,
                                 reqUnmergedBase=reqUnmergedBase,
                                 acqEra = acqEra, procVer = procVer, 
                                 dashboardActivity=dashboardActivity,
                                 badRequests=badRequestNames)

    @cherrypy.expose
    @cherrypy.tools.secmodv2(role=ReqMgrAuth.assign_roles)
    def handleAssignmentPage(self, **kwargs):
        """ handler for the main page """
        # handle the checkboxes
        teams = []
        requestNames = []
        for key, value in kwargs.iteritems():
            if isinstance(value, types.StringTypes):
                kwargs[key] = value.strip()
            if key.startswith("Team"):
                teams.append(key[4:])
            if key.startswith("checkbox"):
                requestName = key[8:]
                self.validate(requestName)
                requestNames.append(key[8:])
        
        for requestName in requestNames:
            if kwargs['action'] == 'Reject':
                ChangeState.changeRequestStatus(requestName, 'rejected', wmstatUrl = self.wmstatWriteURL) 
            else:
                assignments = GetRequest.getAssignmentsByName(requestName)
                if teams == [] and assignments == []:
                    raise cherrypy.HTTPError(400, "Must assign to one or more teams")
                self.assignWorkload(requestName, kwargs)
                for team in teams:
                    if not team in assignments:
                        ChangeState.assignRequest(requestName, team, wmstatUrl = self.wmstatWriteURL)
                priority = kwargs.get(requestName+':priority', '')
                if priority != '':
                    Utilities.changePriority(requestName, priority, self.wmstatWriteURL)
        participle=kwargs['action']+'ed'
        if self.hold and kwargs['action'] == 'Assign':
            participle='put into "ops-hold" state (see <a href="%s">OpsClipboard</a>)' % self.clipboardUrl
            requests = [GetRequest.getRequestByName(requestName) for requestName in requestNames]
            OpsClipboard.inject(self.couchUrl, self.clipboardDB, *requests)
            for request in requestNames:
                ChangeState.changeRequestStatus(requestName, 'ops-hold', wmstatUrl = self.wmstatWriteURL)
        return self.templatepage("Acknowledge", participle=participle, requests=requestNames)


    def assignWorkload(self, requestName, kwargs):
        """ Make all the necessary changes in the Workload to reflect the new assignment """
        request = GetRequest.getRequestByName(requestName)
        helper = Utilities.loadWorkload(request)
        for field in ["AcquisitionEra", "ProcessingVersion"]:
            self.validate(kwargs[field], field)
        # Set white list and black list
<<<<<<< HEAD
        # Set white list and black list
=======
>>>>>>> a66ea394
        whiteList = kwargs.get("SiteWhitelist", [])
        blackList = kwargs.get("SiteBlacklist", [])
        helper.setSiteWildcardsLists(siteWhitelist = whiteList, siteBlacklist = blackList,
                                     wildcardDict = self.wildcardSites)
        # Set ProcessingVersion and AcquisitionEra
        helper.setProcessingVersion(kwargs["ProcessingVersion"])
        helper.setAcquisitionEra(kwargs["AcquisitionEra"])
        #FIXME not validated
        helper.setLFNBase(kwargs["MergedLFNBase"], kwargs["UnmergedLFNBase"])
        helper.setMergeParameters(int(kwargs["MinMergeSize"]),
                                  int(kwargs["MaxMergeSize"]), 
                                  int(kwargs["MaxMergeEvents"]))
        helper.setupPerformanceMonitoring(int(kwargs["maxRSS"]), 
                                          int(kwargs["maxVSize"]))
        helper.setDashboardActivity(kwargs.get("dashboard", ""))
<<<<<<< HEAD
        Utilities.saveWorkload(helper, request['RequestWorkflow'], self.wmstatWriteURL)

    def addSiteWildcards(self):
        """
        _addSiteWildcards_

        Add site wildcards to the self.sites list
        These wildcards should allow you to whitelist/blacklist a
        large number of sites at once.

        Expects a dictionary for wildcardKeys where the key:values are
        key = Label to be displayed as
        value = Regular expression
        """

        for k in self.wildcardKeys.keys():
            reValue = self.wildcardKeys.get(k)
            found   = False
            for s in self.sites:
                if re.search(reValue, s):
                    found = True
                    if not k in self.wildcardSites.keys():
                        self.wildcardSites[k] = []
                    self.wildcardSites[k].append(s)
            if found:
                self.sites.append(k)

        return

                
         
=======
        Utilities.saveWorkload(helper, request['RequestWorkflow'])
>>>>>>> a66ea394
<|MERGE_RESOLUTION|>--- conflicted
+++ resolved
@@ -216,10 +216,6 @@
         for field in ["AcquisitionEra", "ProcessingVersion"]:
             self.validate(kwargs[field], field)
         # Set white list and black list
-<<<<<<< HEAD
-        # Set white list and black list
-=======
->>>>>>> a66ea394
         whiteList = kwargs.get("SiteWhitelist", [])
         blackList = kwargs.get("SiteBlacklist", [])
         helper.setSiteWildcardsLists(siteWhitelist = whiteList, siteBlacklist = blackList,
@@ -235,38 +231,4 @@
         helper.setupPerformanceMonitoring(int(kwargs["maxRSS"]), 
                                           int(kwargs["maxVSize"]))
         helper.setDashboardActivity(kwargs.get("dashboard", ""))
-<<<<<<< HEAD
         Utilities.saveWorkload(helper, request['RequestWorkflow'], self.wmstatWriteURL)
-
-    def addSiteWildcards(self):
-        """
-        _addSiteWildcards_
-
-        Add site wildcards to the self.sites list
-        These wildcards should allow you to whitelist/blacklist a
-        large number of sites at once.
-
-        Expects a dictionary for wildcardKeys where the key:values are
-        key = Label to be displayed as
-        value = Regular expression
-        """
-
-        for k in self.wildcardKeys.keys():
-            reValue = self.wildcardKeys.get(k)
-            found   = False
-            for s in self.sites:
-                if re.search(reValue, s):
-                    found = True
-                    if not k in self.wildcardSites.keys():
-                        self.wildcardSites[k] = []
-                    self.wildcardSites[k].append(s)
-            if found:
-                self.sites.append(k)
-
-        return
-
-                
-         
-=======
-        Utilities.saveWorkload(helper, request['RequestWorkflow'])
->>>>>>> a66ea394
