--- conflicted
+++ resolved
@@ -1500,17 +1500,10 @@
         trace and cherrypy.log("%s instantiating a new connection" % trace)
         ret = {"pool": self, "trace": trace, "type": s["type"]}
         if s['type'].__name__ == 'MySQLdb':
-<<<<<<< HEAD
             ret.update({"connection": s["type"].connect(s['host'], s["user"], s["password"], s["db"], int(s["port"]))})
         else:
             ret.update({"connection": s["type"].connect(s["user"], s["password"], s["dsn"], threaded=True)})
-=======
-            ret.update({"connection": s["type"].connect(s['host'], s["user"],
-                                                        s["password"], s["db"], int(s["port"]))})
-        else:
-            ret.update({"connection": s["type"].connect(s["user"], s["password"],
-                                                        s["dsn"], threaded=True)})
->>>>>>> 10975296
+
         return ret
 
     def _test(self, s, prevtrace, trace, req, dbh):
