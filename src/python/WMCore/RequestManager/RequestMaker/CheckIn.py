--- conflicted
+++ resolved
@@ -43,11 +43,7 @@
     raise RequestCheckInError( msg )
 
 
-<<<<<<< HEAD
-def checkIn(request, wmstatSvc = None):
-=======
-def checkIn(request, requestType = 'None'):
->>>>>>> 83410b7b
+def checkIn(request, requestType = 'None', wmstatSvc = None):
     """
     _CheckIn_
 
